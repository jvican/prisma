--- conflicted
+++ resolved
@@ -1,7 +1,3 @@
 # prisma-client-lib
 
-<<<<<<< HEAD
-This package includes all dependencies besides `graphql` needed in order to run Prisma ORM in TypeScript and JavaScript.
-=======
-This package includes all dependencies besides `graphql` needed in order to run Prisma client in JavaScript, TypeScript and Flow.
->>>>>>> c7e87e3c
+This package includes all dependencies besides `graphql` needed in order to run Prisma client in JavaScript, TypeScript and Flow.