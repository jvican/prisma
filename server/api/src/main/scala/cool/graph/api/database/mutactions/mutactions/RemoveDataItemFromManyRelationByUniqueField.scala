package cool.graph.api.database.mutactions.mutactions

import cool.graph.api.database.DatabaseMutationBuilder
import cool.graph.api.database.mutactions.{ClientSqlDataChangeMutaction, ClientSqlStatementResult}
import cool.graph.api.mutations.{NodeSelector, ParentInfo}
import cool.graph.shared.models.{Model, Project}

import scala.concurrent.Future

case class RemoveDataItemFromManyRelationByUniqueField(project: Project, parentInfo: ParentInfo, where: NodeSelector) extends ClientSqlDataChangeMutaction {

<<<<<<< HEAD
  val relation: Relation          = fromField.relation.get
  val aModel: Model               = relation.getModelA_!(project.schema)
  val bModel: Model               = relation.getModelB_!(project.schema)
  val disconnectByUniqueValueForB = aModel.name == fromModel.name
=======
  val aModel: Model               = parentInfo.relation.getModelA_!(project)
  val bModel: Model               = parentInfo.relation.getModelB_!(project)
  val disconnectByUniqueValueForB = aModel.name == parentInfo.model.name
>>>>>>> 919e6834

  override def execute: Future[ClientSqlStatementResult[Any]] = Future.successful {
    val action = if (disconnectByUniqueValueForB) {
      DatabaseMutationBuilder.deleteRelationRowByUniqueValueForB(project.id, parentInfo, where)
    } else {
      DatabaseMutationBuilder.deleteRelationRowByUniqueValueForA(project.id, parentInfo, where)
    }
    ClientSqlStatementResult(sqlAction = action)
  }
}<|MERGE_RESOLUTION|>--- conflicted
+++ resolved
@@ -9,16 +9,9 @@
 
 case class RemoveDataItemFromManyRelationByUniqueField(project: Project, parentInfo: ParentInfo, where: NodeSelector) extends ClientSqlDataChangeMutaction {
 
-<<<<<<< HEAD
-  val relation: Relation          = fromField.relation.get
-  val aModel: Model               = relation.getModelA_!(project.schema)
-  val bModel: Model               = relation.getModelB_!(project.schema)
-  val disconnectByUniqueValueForB = aModel.name == fromModel.name
-=======
-  val aModel: Model               = parentInfo.relation.getModelA_!(project)
-  val bModel: Model               = parentInfo.relation.getModelB_!(project)
+  val aModel: Model               = parentInfo.relation.getModelA_!(project.schema)
+  val bModel: Model               = parentInfo.relation.getModelB_!(project.schema)
   val disconnectByUniqueValueForB = aModel.name == parentInfo.model.name
->>>>>>> 919e6834
 
   override def execute: Future[ClientSqlStatementResult[Any]] = Future.successful {
     val action = if (disconnectByUniqueValueForB) {
