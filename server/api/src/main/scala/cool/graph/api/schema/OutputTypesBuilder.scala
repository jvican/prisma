--- conflicted
+++ resolved
@@ -115,58 +115,6 @@
   type R = SimpleResolveOutput
 
   def mapResolve(item: DataItem, args: Args): SimpleResolveOutput = SimpleResolveOutput(item, args)
-<<<<<<< HEAD
-
-  def mapAddToRelationOutputType[C](relation: Relation,
-                                    fromModel: Model,
-                                    fromField: Field,
-                                    toModel: Model,
-                                    objectType: ObjectType[C, DataItem],
-                                    payloadName: String): ObjectType[C, SimpleResolveOutput] =
-    ObjectType[C, SimpleResolveOutput](
-      name = s"${payloadName}Payload",
-      () => fields[C, SimpleResolveOutput](connectionFields(relation, fromModel, fromField, toModel, objectType): _*)
-    )
-
-  def mapRemoveFromRelationOutputType[C](relation: Relation,
-                                         fromModel: Model,
-                                         fromField: Field,
-                                         toModel: Model,
-                                         objectType: ObjectType[C, DataItem],
-                                         payloadName: String): ObjectType[C, SimpleResolveOutput] =
-    ObjectType[C, SimpleResolveOutput](
-      name = s"${payloadName}Payload",
-      () => fields[C, SimpleResolveOutput](connectionFields(relation, fromModel, fromField, toModel, objectType): _*)
-    )
-
-  def connectionFields[C](relation: Relation,
-                          fromModel: Model,
-                          fromField: Field,
-                          toModel: Model,
-                          objectType: ObjectType[C, DataItem]): List[sangria.schema.Field[C, SimpleResolveOutput]] =
-    List(
-      schema.Field[C, SimpleResolveOutput, Any, Any](name = relation.bName(project.schema),
-                                                     fieldType = OptionType(objectType),
-                                                     description = None,
-                                                     arguments = List(),
-                                                     resolve = ctx => {
-                                                       ctx.value.item
-                                                     }),
-      schema.Field[C, SimpleResolveOutput, Any, Any](
-        name = relation.aName(project.schema),
-        fieldType = OptionType(objectTypes(fromField.relatedModel(project.schema).get.name)),
-        description = None,
-        arguments = List(),
-        resolve = ctx => {
-          val mutationKey = s"${fromField.relation.get.aName(project.schema)}Id"
-          masterDataResolver
-            .resolveByUnique(NodeSelector(toModel, toModel.getFieldByName_!("id"), GraphQLIdGCValue(ctx.value.args.arg[String](mutationKey))))
-            .map(_.get)
-        }
-      )
-    )
-=======
->>>>>>> 5e6772f8
 }
 
 case class SimpleResolveOutput(item: DataItem, args: Args)