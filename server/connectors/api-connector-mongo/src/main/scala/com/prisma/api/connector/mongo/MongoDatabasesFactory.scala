--- conflicted
+++ resolved
@@ -8,16 +8,10 @@
     val uri: String = s"mongodb://${config.user}:${config.password.getOrElse("")}@${config.host}:${config.port}/?authSource=admin"
     println(s"mongoUri: $uri")
 
-<<<<<<< HEAD
-  val database: MongoDatabase = mongoClient.getDatabase("test")
-=======
-    // directly connect to the default server localhost on port 27017
     val mongoClient: MongoClient = MongoClient(uri)
 
     val database: MongoDatabase = mongoClient.getDatabase("test")
-    Thread.sleep(5000)
 
     database
   }
->>>>>>> d777477a
 }