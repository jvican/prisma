--- conflicted
+++ resolved
@@ -128,7 +128,7 @@
     } else {
       val relationId = Cuid.createCuid()
       (sql"""insert into "#$schemaName"."#${path.lastRelation_!.relationTableName}" """ ++
-        sql"""("id", "#${path.columnForParentSideOfLastEdge(schema)}", "#${path.columnForChildSideOfLastEdge(schema)}")""" ++
+        sql"""("id", "#${path.columnForParentSideOfLastEdge}", "#${path.columnForChildSideOfLastEdge}")""" ++
         sql"""Select '#$relationId',""" ++ pathQueryForLastChild(path.removeLastEdge) ++ sql""","#${childWhere.model.dbNameOfIdField_!}" """ ++
         sql"""FROM "#$schemaName"."#${childWhere.model.dbName}" where "#${childWhere.field.dbName}" = ${childWhere.fieldValue}""").asUpdate
     }
@@ -156,7 +156,7 @@
     val model        = path.lastModel
     val updateValues = combineByComma(updateArgs.raw.asRoot.map.map { case (k, v) => escapeKey(model.getFieldByName_!(k).dbName) ++ sql" = $v" })
     def fromEdge(edge: Edge) = edge match {
-      case edge: NodeEdge => sql""" "#${path.columnForChildSideOfLastEdge(schema)}"""" ++ idFromWhereEquals(edge.childWhere) ++ sql" AND "
+      case edge: NodeEdge => sql""" "#${path.columnForChildSideOfLastEdge}"""" ++ idFromWhereEquals(edge.childWhere) ++ sql" AND "
       case _: ModelEdge   => sql""
     }
 
@@ -168,9 +168,9 @@
 
       val query = path.lastEdge match {
         case Some(edge) =>
-          baseQuery ++ sql"""(SELECT "#${path.columnForChildSideOfLastEdge(schema)}" """ ++
+          baseQuery ++ sql"""(SELECT "#${path.columnForChildSideOfLastEdge}" """ ++
             sql"""FROM "#$schemaName"."#${path.lastRelation_!.relationTableName}"""" ++
-            sql"WHERE" ++ fromEdge(edge) ++ sql""""#${path.columnForParentSideOfLastEdge(schema)}" = """ ++ pathQueryForLastParent(path) ++ sql")"
+            sql"WHERE" ++ fromEdge(edge) ++ sql""""#${path.columnForParentSideOfLastEdge}" = """ ++ pathQueryForLastParent(path) ++ sql")"
         case None => baseQuery ++ idFromWhere(path.root)
       }
       query.asUpdate
@@ -272,9 +272,9 @@
       case Some(manifestation) =>
         (sql"""UPDATE "#$schemaName"."#$relationTable" """ ++
           sql"""SET "#${manifestation.referencingColumn}" = NULL""" ++
-          sql"""WHERE "#${path.columnForParentSideOfLastEdge(schema)}" IN """ ++ pathQueryThatUsesWholePath(path.removeLastEdge)).asUpdate
+          sql"""WHERE "#${path.columnForParentSideOfLastEdge}" IN """ ++ pathQueryThatUsesWholePath(path.removeLastEdge)).asUpdate
       case None =>
-        (sql"""DELETE FROM "#$schemaName"."#$relationTable" WHERE "#${path.columnForParentSideOfLastEdge(schema)}" = """ ++ pathQueryForLastParent(path)).asUpdate
+        (sql"""DELETE FROM "#$schemaName"."#$relationTable" WHERE "#${path.columnForParentSideOfLastEdge}" = """ ++ pathQueryForLastParent(path)).asUpdate
     }
     action.andThen(dbioUnit)
   }
@@ -290,10 +290,10 @@
       case Some(manifestation) =>
         (sql"""UPDATE "#$schemaName"."#$relationTable" """ ++
           sql"""SET "#${manifestation.referencingColumn}" = NULL""" ++
-          sql"""WHERE "#${path.columnForChildSideOfLastEdge(schema)}" IN """ ++ pathQueryThatUsesWholePath(path) ++
-          sql""" AND "#${path.columnForParentSideOfLastEdge(schema)}" IN """ ++ pathQueryThatUsesWholePath(path.removeLastEdge)).asUpdate
+          sql"""WHERE "#${path.columnForChildSideOfLastEdge}" IN """ ++ pathQueryThatUsesWholePath(path) ++
+          sql""" AND "#${path.columnForParentSideOfLastEdge}" IN """ ++ pathQueryThatUsesWholePath(path.removeLastEdge)).asUpdate
       case None =>
-        (sql"""DELETE FROM "#$schemaName"."#$relationTable" WHERE "#${path.columnForChildSideOfLastEdge(schema)}"""" ++ idFromWhereEquals(where)).asUpdate
+        (sql"""DELETE FROM "#$schemaName"."#$relationTable" WHERE "#${path.columnForChildSideOfLastEdge}"""" ++ idFromWhereEquals(where)).asUpdate
     }
     action.andThen(dbioUnit)
   }
@@ -304,12 +304,12 @@
       case Some(manifestation) =>
         (sql"""UPDATE "#$schemaName"."#${path.lastRelation_!.relationTableName}"  """ ++
           sql"""SET "#${manifestation.referencingColumn}" = NULL """ ++
-          sql"""WHERE "#${path.columnForChildSideOfLastEdge(schema)}" = """ ++ pathQueryForLastChild(path) ++
-          sql""" AND "#${path.columnForParentSideOfLastEdge(schema)}" = """ ++ pathQueryForLastParent(path)).asUpdate.andThen(dbioUnit)
+          sql"""WHERE "#${path.columnForChildSideOfLastEdge}" = """ ++ pathQueryForLastChild(path) ++
+          sql""" AND "#${path.columnForParentSideOfLastEdge}" = """ ++ pathQueryForLastParent(path)).asUpdate.andThen(dbioUnit)
       case _ =>
         (sql"""DELETE FROM "#$schemaName"."#${path.lastRelation_!.relationTableName}" """ ++
-          sql"""WHERE "#${path.columnForChildSideOfLastEdge(schema)}" = """ ++ pathQueryForLastChild(path) ++
-          sql""" AND "#${path.columnForParentSideOfLastEdge(schema)}" = """ ++ pathQueryForLastParent(path)).asUpdate.andThen(dbioUnit)
+          sql"""WHERE "#${path.columnForChildSideOfLastEdge}" = """ ++ pathQueryForLastChild(path) ++
+          sql""" AND "#${path.columnForParentSideOfLastEdge}" = """ ++ pathQueryForLastParent(path)).asUpdate.andThen(dbioUnit)
     }
   }
 
@@ -453,13 +453,13 @@
     val table = path.lastRelation.get.relationTableName
 
     val lastChildWhere = path.lastEdge_! match {
-      case edge: NodeEdge => sql""" "#${path.columnForChildSideOfLastEdge(schema)}"""" ++ idFromWhereEquals(edge.childWhere) ++ sql" AND "
-      case _: ModelEdge   => sql""" "#${path.columnForChildSideOfLastEdge(schema)}" IS NOT NULL AND """
+      case edge: NodeEdge => sql""" "#${path.columnForChildSideOfLastEdge}"""" ++ idFromWhereEquals(edge.childWhere) ++ sql" AND "
+      case _: ModelEdge   => sql""" "#${path.columnForChildSideOfLastEdge}" IS NOT NULL AND """
     }
 
     val query =
       sql"""SELECT * FROM "#$schemaName"."#$table" CONNECTIONFAILURETRIGGERPATH""" ++
-        sql"WHERE" ++ lastChildWhere ++ sql""""#${path.columnForParentSideOfLastEdge(schema)}" = """ ++ pathQueryForLastParent(path)
+        sql"WHERE" ++ lastChildWhere ++ sql""""#${path.columnForParentSideOfLastEdge}" = """ ++ pathQueryForLastParent(path)
 
     triggerFailureWhenNotExists(query, table, causeString)
   }
@@ -479,7 +479,7 @@
 
   def oldParentFailureTrigger(path: Path, triggerString: String) = {
     val table = path.lastRelation_!.relationTableName
-    val query = sql"""SELECT * FROM "#$schemaName"."#$table" OLDPARENTPATHFAILURETRIGGER WHERE "#${path.columnForChildSideOfLastEdge(schema)}" IN (""" ++
+    val query = sql"""SELECT * FROM "#$schemaName"."#$table" OLDPARENTPATHFAILURETRIGGER WHERE "#${path.columnForChildSideOfLastEdge}" IN (""" ++
       pathQueryForLastChild(path) ++ sql")"
     triggerFailureWhenExists(query, table, triggerString)
   }
@@ -495,14 +495,10 @@
     triggerFailureWhenExists(query, table, triggerString)
   }
 
-<<<<<<< HEAD
-  def oldParentFailureTriggerByFieldAndFilter(model: Model, whereFilter: Option[Filter], field: Field, causeString: String) = {
-    val relation       = field.relation.get
-=======
-  def oldParentFailureTriggerByFieldAndFilter(model: Model, whereFilter: Option[DataItemFilterCollection], field: RelationField, causeString: String) = {
-    val relation       = field.relation
->>>>>>> 93972196
-    val table          = relation.relationTableName
+  def oldParentFailureTriggerByFieldAndFilter(model: Model, whereFilter: Option[Filter], field: RelationField, causeString: String) = {
+    val relation = field.relation
+    val table    = relation.relationTableName
+
     val column         = relation.columnForRelationSide(field.oppositeRelationSide)
     val oppositeColumn = relation.columnForRelationSide(field.relationSide)
 
@@ -518,8 +514,8 @@
   def oldChildFailureTrigger(path: Path, triggerString: String) = {
     val table = path.lastRelation_!.relationTableName
     val query = sql"""SELECT * FROM "#$schemaName"."#$table" OLDCHILDPATHFAILURETRIGGER""" ++
-      sql"""WHERE "#${path.columnForParentSideOfLastEdge(schema)}" IN (""" ++ pathQueryForLastParent(path) ++ sql") " ++
-      sql"""AND "#${path.columnForChildSideOfLastEdge(schema)}" IS NOT NULL """
+      sql"""WHERE "#${path.columnForParentSideOfLastEdge}" IN (""" ++ pathQueryForLastParent(path) ++ sql") " ++
+      sql"""AND "#${path.columnForChildSideOfLastEdge}" IS NOT NULL """
     triggerFailureWhenExists(query, table, triggerString)
   }
 
@@ -675,9 +671,7 @@
                 e.getCause.toString)}"
             }
             .toVector
-        case e: Exception =>
-          println(e.getMessage)
-          Vector(e.getMessage)
+        case e: Exception => Vector(e.getMessage)
       }
 
       if (res.nonEmpty) throw new Exception(res.mkString("-@-"))
@@ -726,9 +720,7 @@
             }
             .toVector
 
-        case e: Exception =>
-          println(e.getMessage)
-          Vector(e.getMessage)
+        case e: Exception => Vector(e.getMessage)
       }
 
       if (rowResult.nonEmpty) throw new Exception(rowResult.mkString("-@-"))
