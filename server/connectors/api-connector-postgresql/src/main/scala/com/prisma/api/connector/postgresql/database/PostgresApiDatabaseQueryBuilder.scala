--- conflicted
+++ resolved
@@ -26,15 +26,8 @@
     ScalarListElement(nodeId, position, value)
   }
 
-<<<<<<< HEAD
-  private def getPrismaNode(model: Model, ps: PositionedResult) = {
-    val data = model.scalarNonListFields.map(field => field.name -> ps.rs.getGcValue(field.dbName, field.typeIdentifier))
-
-    PrismaNode(id = ps.rs.getId(model), data = RootGCValue(data: _*), Some(model.name))
-=======
   private def readsPrismaNode(model: Model): ReadsResultSet[PrismaNode] = ReadsResultSet { rs =>
     readPrismaNode(model, rs)
->>>>>>> 1b052a68
   }
 
   private def readPrismaNodeWithParent(model: Model, side: RelationSide.Value, oppositeSide: RelationSide.Value) = ReadsResultSet { rs =>
@@ -48,7 +41,7 @@
 
   private def readPrismaNode(model: Model, rs: ResultSet) = {
     val data = model.scalarNonListFields.map(field => field.name -> rs.getGcValue(field.dbName, field.typeIdentifier))
-    PrismaNode(id = rs.getId(model), data = RootGCValue(data: _*))
+    PrismaNode(id = rs.getId(model), data = RootGCValue(data: _*), Some(model.name))
   }
 
   private def readRelation(relation: Relation): ReadsResultSet[RelationNode] = ReadsResultSet { resultSet =>
@@ -169,26 +162,6 @@
     }
   }
 
-<<<<<<< HEAD
-  def batchSelectFromModelByUnique(model: Model, fieldName: String, values: Vector[GCValue]): SimpleDBIO[Vector[PrismaNode]] =
-    SimpleDBIO[Vector[PrismaNode]] { x =>
-      val placeHolders                   = values.map(_ => "?").mkString(",")
-      val query                          = s"""select * from "$schemaName"."${model.dbName}" where "$fieldName" in ($placeHolders)"""
-      val batchSelect: PreparedStatement = x.connection.prepareStatement(query)
-      values.zipWithIndex.foreach { gcValueWithIndex =>
-        batchSelect.setGcValue(gcValueWithIndex._2 + 1, gcValueWithIndex._1)
-      }
-      val rs: ResultSet = batchSelect.executeQuery()
-
-      var result: Vector[PrismaNode] = Vector.empty
-      while (rs.next) {
-        val data = model.scalarNonListFields.map(field => field.name -> rs.getGcValue(field.dbName, field.typeIdentifier))
-        result = result :+ PrismaNode(id = rs.getId(model), data = RootGCValue(data: _*), Some(model.name))
-      }
-
-      result
-    }
-=======
   def selectFromScalarList(modelName: String, field: ScalarField, nodeIds: Vector[IdGCValue]): DBIO[Vector[ScalarListValues]] = {
     SimpleDBIO[Vector[ScalarListValues]] { ctx =>
       val placeHolders = queryPlaceHolders(nodeIds)
@@ -196,7 +169,6 @@
       val ps           = ctx.connection.prepareStatement(q)
       val pp           = new PositionedParameters(ps)
       nodeIds.foreach(pp.setGcValue)
->>>>>>> 1b052a68
 
       val rs                 = ps.executeQuery()
       val scalarListElements = rs.as(readsScalarListField(field))
