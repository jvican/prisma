package com.prisma.api.connector.postgresql.database

import com.prisma.api.connector._
import com.prisma.api.connector.postgresql.Metrics
import com.prisma.gc_values._
import com.prisma.shared.models._
import slick.dbio.Effect.Read
import slick.dbio.NoStream
import slick.jdbc.PostgresProfile
import slick.jdbc.PostgresProfile.api._
import slick.lifted.TableQuery
import slick.sql.SqlAction

import scala.concurrent.{ExecutionContext, Future}

case class PostgresDataResolver(
    project: Project,
    readonlyClientDatabase: PostgresProfile.backend.DatabaseDef,
    schemaName: Option[String]
)(implicit ec: ExecutionContext)
    extends DataResolver {

  val queryBuilder = PostgresApiDatabaseQueryBuilder(project, schemaName = schemaName.getOrElse(project.id))(ec)

  override def resolveByGlobalId(globalId: IdGCValue): Future[Option[PrismaNode]] = { //todo rewrite this to use normal query?
    if (globalId.value == "viewer-fixed") return Future.successful(Some(PrismaNode(globalId, RootGCValue.empty, Some("Viewer"))))

    val query: SqlAction[Option[String], NoStream, Read] = TableQuery(new ProjectRelayIdTable(_, project.id))
      .filter(_.id === globalId.value)
      .map(_.stableModelIdentifier)
      .take(1)
      .result
      .headOption

    readonlyClientDatabase
      .run(query)
      .flatMap {
        case Some(stableModelIdentifier) =>
          val model = project.schema.getModelByStableIdentifier_!(stableModelIdentifier.trim)
          resolveByUnique(NodeSelector.forIdGCValue(model, globalId))

        case _ =>
          Future.successful(None)
      }
  }

  override def resolveByModel(model: Model, args: Option[QueryArguments] = None): Future[ResolverResult[PrismaNode]] = {
    val query = queryBuilder.selectAllFromTable(model, args)
    performWithTiming("loadModelRowsForExport", readonlyClientDatabase.run(query))
  }

  override def resolveByUnique(where: NodeSelector): Future[Option[PrismaNode]] =
    batchResolveByUnique(where.model, where.field, Vector(where.fieldValue)).map(_.headOption)

  override def countByTable(table: String, whereFilter: Option[Filter] = None): Future[Int] = {
    val actualTable = project.schema.getModelByName(table) match {
      case Some(model) => model.dbName
      case None        => table
    }
    val query = queryBuilder.countAllFromTable(actualTable, whereFilter)
    performWithTiming("countByModel", readonlyClientDatabase.run(query))
  }

  override def batchResolveByUnique(model: Model, field: ScalarField, values: Vector[GCValue]): Future[Vector[PrismaNode]] = {
<<<<<<< HEAD
    val query = queryBuilder.batchSelectFromModelByUnique(model, field.dbName, values)
=======
    val query = queryBuilder.batchSelectFromModelByUnique(model, field, values)
>>>>>>> fc45b20a
    performWithTiming("batchResolveByUnique", readonlyClientDatabase.run(query))
  }

  override def batchResolveScalarList(model: Model, listField: ScalarField, nodeIds: Vector[IdGCValue]): Future[Vector[ScalarListValues]] = {
    val query = queryBuilder.selectFromScalarList(model.dbName, listField, nodeIds)
    performWithTiming("batchResolveScalarList", readonlyClientDatabase.run(query))
  }

  override def resolveByRelationManyModels(fromField: RelationField,
                                           fromNodeIds: Vector[IdGCValue],
                                           args: Option[QueryArguments]): Future[Vector[ResolverResult[PrismaNodeWithParent]]] = {
    val query = queryBuilder.batchSelectAllFromRelatedModel(project.schema, fromField, fromNodeIds, args)
    performWithTiming("resolveByRelation", readonlyClientDatabase.run(query))
  }

<<<<<<< HEAD
  override def countByRelationManyModels(fromField: RelationField,
                                         fromNodeIds: Vector[IdGCValue],
                                         args: Option[QueryArguments]): Future[Vector[(IdGCValue, Int)]] = {
    val query = queryBuilder.countAllFromRelatedModels(project.schema, fromField, fromNodeIds, args)
    performWithTiming("countByRelation", readonlyClientDatabase.run(query))
  }

  override def loadListRowsForExport(model: Model, field: ScalarField, args: Option[QueryArguments] = None): Future[ResolverResult[ScalarListValues]] = {
    val query = queryBuilder.selectAllFromListTable(model, field, args, None)
=======
  override def loadListRowsForExport(model: Model, field: ScalarField, args: Option[QueryArguments] = None): Future[ResolverResult[ScalarListValues]] = {
    val query = queryBuilder.selectAllFromListTable(model, field, args)
>>>>>>> fc45b20a
    performWithTiming("loadListRowsForExport", readonlyClientDatabase.run(query))
  }

  override def loadRelationRowsForExport(relationId: String, args: Option[QueryArguments] = None): Future[ResolverResult[RelationNode]] = {
    val relation = project.schema.relations.find(_.relationTableName == relationId).get
    val query    = queryBuilder.selectAllFromRelationTable(relation, args)
    performWithTiming("loadRelationRowsForExport", readonlyClientDatabase.run(query))
  }

  protected def performWithTiming[A](name: String, f: => Future[A]): Future[A] = Metrics.sqlQueryTimer.timeFuture(project.id, name) { f }

}<|MERGE_RESOLUTION|>--- conflicted
+++ resolved
@@ -62,11 +62,7 @@
   }
 
   override def batchResolveByUnique(model: Model, field: ScalarField, values: Vector[GCValue]): Future[Vector[PrismaNode]] = {
-<<<<<<< HEAD
-    val query = queryBuilder.batchSelectFromModelByUnique(model, field.dbName, values)
-=======
     val query = queryBuilder.batchSelectFromModelByUnique(model, field, values)
->>>>>>> fc45b20a
     performWithTiming("batchResolveByUnique", readonlyClientDatabase.run(query))
   }
 
@@ -82,20 +78,8 @@
     performWithTiming("resolveByRelation", readonlyClientDatabase.run(query))
   }
 
-<<<<<<< HEAD
-  override def countByRelationManyModels(fromField: RelationField,
-                                         fromNodeIds: Vector[IdGCValue],
-                                         args: Option[QueryArguments]): Future[Vector[(IdGCValue, Int)]] = {
-    val query = queryBuilder.countAllFromRelatedModels(project.schema, fromField, fromNodeIds, args)
-    performWithTiming("countByRelation", readonlyClientDatabase.run(query))
-  }
-
-  override def loadListRowsForExport(model: Model, field: ScalarField, args: Option[QueryArguments] = None): Future[ResolverResult[ScalarListValues]] = {
-    val query = queryBuilder.selectAllFromListTable(model, field, args, None)
-=======
   override def loadListRowsForExport(model: Model, field: ScalarField, args: Option[QueryArguments] = None): Future[ResolverResult[ScalarListValues]] = {
     val query = queryBuilder.selectAllFromListTable(model, field, args)
->>>>>>> fc45b20a
     performWithTiming("loadListRowsForExport", readonlyClientDatabase.run(query))
   }
 
