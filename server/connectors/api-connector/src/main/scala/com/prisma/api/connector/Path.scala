package com.prisma.api.connector

import com.prisma.api.schema.APIErrors
import com.prisma.shared.models.RelationSide.RelationSide
import com.prisma.shared.models._

trait Edge {
  def parent: Model = parentField.model
  def parentField: RelationField
  def columnForParentRelationSide: String       = relation.columnForRelationSide(parentRelationSide)
  def parentRelationSide: RelationSide          = parentField.relationSide
  def child: Model                              = parentField.relatedModel_!
<<<<<<< HEAD
  def childField: Option[RelationField]         = parentField.otherRelationField
=======
  def childField: RelationField                 = parentField.relatedField
>>>>>>> fc45b20a
  def columnForChildRelationSide: String        = relation.columnForRelationSide(childRelationSide)
  def childRelationSide: RelationSide           = parentField.oppositeRelationSide
  def relation: Relation                        = parentField.relation
  def toNodeEdge(where: NodeSelector): NodeEdge = NodeEdge(parentField, where)
}

case class ModelEdge(parentField: RelationField)                          extends Edge
case class NodeEdge(parentField: RelationField, childWhere: NodeSelector) extends Edge

case class Path(root: NodeSelector, edges: List[Edge]) {

  def relations: List[Relation]                         = edges.map(_.relation)
  def models: List[Model]                               = root.model +: edges.map(_.child)
  def otherCascadingRelationFields: List[RelationField] = lastModel.cascadingRelationFields.filter(relationField => !relations.contains(relationField.relation))
  def lastEdge: Option[Edge]                            = edges.lastOption
  def lastEdge_! : Edge                                 = edges.last
  def lastRelation_! : Relation                         = lastRelation.get
  def parentSideOfLastEdge: RelationSide                = lastEdge_!.parentRelationSide
  def childSideOfLastEdge: RelationSide                 = lastEdge_!.childRelationSide

  def columnForParentSideOfLastEdge: String = lastEdge_!.columnForParentRelationSide
  def columnForChildSideOfLastEdge: String  = lastEdge_!.columnForChildRelationSide

  def removeLastEdge: Path = edges match {
    case Nil => sys.error("Don't call this on an empty path")
    case _   => copy(root, edges.dropRight(1))
  }

  def appendCascadingEdge(field: RelationField): Path = {
    val edge = ModelEdge(field)
    if (edge.relation.bothSidesCascade || models.contains(edge.child)) throw APIErrors.CascadingDeletePathLoops()
    copy(root, edges :+ edge)
  }

  def appendEdge(field: RelationField): Path = copy(root, edges :+ ModelEdge(field))
  def append(edge: Edge): Path               = copy(root, edges :+ edge)

  def lastModel: Model = edges match {
    case Nil => root.model
    case x   => x.last.child
  }

  def lastRelation: Option[Relation] = edges match {
    case Nil => None
    case x   => Some(x.last.relation)
  }

  def lastCreateWhere_! : NodeSelector = if (edges.isEmpty) root else lastEdge_!.asInstanceOf[NodeEdge].childWhere

  def pretty: String =
    s"Where: ${root.model.name}, ${root.field.name}, ${root.fieldValueAsString} |  " + edges
      .map(edge => s"${edge.parent.name}<->${edge.child.name}")
      .mkString(" ")

  def lastEdgeToNodeEdge(where: NodeSelector): Path = this.copy(edges = removeLastEdge.edges :+ lastEdge_!.toNodeEdge(where))

  def relationFieldsNotOnPathOnLastModel: List[RelationField] = lastModel.relationFields.filter { f =>
    lastEdge match {
      case Some(edge) => edge.childField != f
      case None       => true
    }
  }
}

object Path {
  def empty(where: NodeSelector) = Path(where, List.empty)

  def collectCascadingPaths(path: Path): Vector[Path] = path.otherCascadingRelationFields match {
    case Nil   => Vector(path)
    case edges => edges.flatMap(field => collectCascadingPaths(path.appendCascadingEdge(field))).toVector
  }

}<|MERGE_RESOLUTION|>--- conflicted
+++ resolved
@@ -10,11 +10,7 @@
   def columnForParentRelationSide: String       = relation.columnForRelationSide(parentRelationSide)
   def parentRelationSide: RelationSide          = parentField.relationSide
   def child: Model                              = parentField.relatedModel_!
-<<<<<<< HEAD
-  def childField: Option[RelationField]         = parentField.otherRelationField
-=======
   def childField: RelationField                 = parentField.relatedField
->>>>>>> fc45b20a
   def columnForChildRelationSide: String        = relation.columnForRelationSide(childRelationSide)
   def childRelationSide: RelationSide           = parentField.oppositeRelationSide
   def relation: Relation                        = parentField.relation
