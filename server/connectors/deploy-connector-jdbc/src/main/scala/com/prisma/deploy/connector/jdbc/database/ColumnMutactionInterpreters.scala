package com.prisma.deploy.connector.jdbc.database

import com.prisma.deploy.connector._
import com.prisma.shared.models.TypeIdentifier.ScalarTypeIdentifier
import com.prisma.shared.models.{Project, ScalarField}
import com.prisma.utils.boolean.BooleanUtils._
import slick.jdbc.PostgresProfile.api._

case class CreateColumnInterpreter(builder: JdbcDeployDatabaseMutationBuilder) extends SqlMutactionInterpreter[CreateColumn] {
<<<<<<< HEAD
  override def execute(mutaction: CreateColumn) = {
    builder.createColumn(
      projectId = mutaction.projectId,
      tableName = mutaction.model.dbName,
      columnName = mutaction.field.dbName,
      isRequired = mutaction.field.isRequired,
      isUnique = mutaction.field.isUnique,
      isList = mutaction.field.isList,
      typeIdentifier = mutaction.field.typeIdentifier,
      defaultValue = mutaction.field.defaultValue
    )
=======
  override def execute(mutaction: CreateColumn, schemaBeforeMigration: DatabaseSchema) = {
    schemaBeforeMigration.table(mutaction.model.dbName).flatMap(_.column(mutaction.field.dbName)) match {
      case None =>
        CreateColumnHelper.withIndexIfNecessary(builder, mutaction.project, mutaction.field)
      // This can only happen if an inline relation field has been converted into a scalar field. The foreign key indicates it is a relation column.
      // Our step order ensures that this relation column already has been deleted. So we just create the scalar column.
      case Some(c) if c.foreignKey.isDefined =>
        CreateColumnHelper.withIndexIfNecessary(builder, mutaction.project, mutaction.field)

      case Some(c) =>
        val updateColumn = mustUpdateColumn(c, mutaction).toOption {
          builder.updateColumn(
            mutaction.project,
            mutaction.field,
            oldTableName = c.table.name,
            oldColumnName = mutaction.field.dbName,
            oldTypeIdentifier = c.typeIdentifier.asInstanceOf[ScalarTypeIdentifier]
          )
        }
        val addUniqueConstraint = mustAddUniqueConstraint(c, mutaction).toOption {
          builder.addUniqueConstraint(mutaction.project, mutaction.field)
        }
        val removeUniqueConstraint = mustRemoveUniqueConstraint(c, mutaction).toOption {
          val index = c.table.indexByColumns_!(c.name)
          builder.removeIndex(mutaction.project, mutaction.model.dbName, indexName = index.name)
        }
        val allActions = removeUniqueConstraint ++ updateColumn ++ addUniqueConstraint

        DBIO.seq(allActions.toVector: _*)
    }
>>>>>>> c4d805e0
  }

  private def mustUpdateColumn(column: Column, mutaction: CreateColumn) = {
    column.typeIdentifier != mutaction.field.typeIdentifier ||
    column.isRequired != mutaction.field.isRequired
  }

  private def mustAddUniqueConstraint(column: Column, mutaction: CreateColumn) = {
    val index = column.table.indexByColumns(column.name)
    index.forall(_.unique == false) && mutaction.field.isUnique
  }

  private def mustRemoveUniqueConstraint(column: Column, mutaction: CreateColumn) = {
    val index = column.table.indexByColumns(column.name)
    index.exists(_.unique == true) && !mutaction.field.isUnique
  }

  override def rollback(mutaction: CreateColumn, schemaBeforeMigration: DatabaseSchema) = {
    schemaBeforeMigration.table(mutaction.model.dbName).flatMap(_.column(mutaction.field.dbName)) match {
      case None    => builder.deleteColumn(mutaction.project, mutaction.model.dbName, mutaction.field.dbName, Some(mutaction.model)) //Fixme
      case Some(_) => DBIO.successful(())
    }
  }
}

case class DeleteColumnInterpreter(builder: JdbcDeployDatabaseMutationBuilder) extends SqlMutactionInterpreter[DeleteColumn] {
  override def execute(mutaction: DeleteColumn, schemaBeforeMigration: DatabaseSchema) = {
    schemaBeforeMigration.table(mutaction.oldModel.dbName).flatMap(_.column(mutaction.field.dbName)) match {
      case Some(_) => builder.deleteColumn(mutaction.project, mutaction.oldModel.dbName, mutaction.field.dbName, Some(mutaction.oldModel))
      case None    => DBIO.successful(())
    }
  }

<<<<<<< HEAD
  override def rollback(mutaction: DeleteColumn) = {
    builder.createColumn(
      projectId = mutaction.projectId,
      tableName = mutaction.model.dbName,
      columnName = mutaction.field.dbName,
      isRequired = mutaction.field.isRequired,
      isUnique = mutaction.field.isUnique,
      isList = mutaction.field.isList,
      typeIdentifier = mutaction.field.typeIdentifier,
      defaultValue = mutaction.field.defaultValue
    )
=======
  override def rollback(mutaction: DeleteColumn, schemaBeforeMigration: DatabaseSchema) = {
    schemaBeforeMigration.table(mutaction.oldModel.dbName).flatMap(_.column(mutaction.field.dbName)) match {
      case Some(_) => CreateColumnHelper.withIndexIfNecessary(builder, mutaction.project, mutaction.field)
      case None    => DBIO.successful(())
    }
>>>>>>> c4d805e0
  }
}

case class UpdateColumnInterpreter(builder: JdbcDeployDatabaseMutationBuilder) extends SqlMutactionInterpreter[UpdateColumn] {
  override def execute(mutaction: UpdateColumn, schemaBeforeMigration: DatabaseSchema) = {
    if (shouldUpdateClientDbColumn(mutaction)) {
      // when type changes to/from String we need to change the subpart
      // when fieldName changes we need to update index name
      // recreating an index is expensive, so we might need to make this smarter in the future
      updateFromBeforeStateToAfterState(mutaction, schemaBeforeMigration)
    } else {
      DBIO.successful(())
    }
  }

  override def rollback(mutaction: UpdateColumn, schemaBeforeMigration: DatabaseSchema) = {
    val oppositeMutaction = mutaction.copy(oldField = mutaction.newField, newField = mutaction.oldField)
    execute(oppositeMutaction, schemaBeforeMigration)
  }

  def shouldUpdateClientDbColumn(mutaction: UpdateColumn): Boolean = {
    val oldField = mutaction.oldField
    val newField = mutaction.newField
    if (oldField.isScalar) {
      oldField.isRequired != newField.isRequired ||
      oldField.dbName != newField.dbName ||
      oldField.typeIdentifier != newField.typeIdentifier ||
      oldField.isList != newField.isList ||
      oldField.isUnique != newField.isUnique
    } else {
      false
    }
  }

  private def updateFromBeforeStateToAfterState(mutaction: UpdateColumn, schemaBeforeMigration: DatabaseSchema): DBIO[_] = {
    val before          = mutaction.oldField
    val after           = mutaction.newField
    val typeChanges     = before.typeIdentifier != after.typeIdentifier
    val requiredChanges = before.isRequired != after.isRequired

<<<<<<< HEAD
    val updateColumn = builder.updateColumn(
      projectId = mutaction.projectId,
      tableName = mutaction.model.dbName,
      oldColumnName = before.dbName,
      newColumnName = after.dbName,
      newIsRequired = after.isRequired,
      newIsList = after.isList,
      newTypeIdentifier = after.typeIdentifier,
      defaultValue = after.defaultValue
    )
=======
    def updateColumn =
      builder.updateColumn(mutaction.project,
                           after,
                           oldTableName = before.model.dbName,
                           oldColumnName = before.dbName,
                           oldTypeIdentifier = before.typeIdentifier)
>>>>>>> c4d805e0

    def removeUniqueConstraint = builder.removeIndex(
      mutaction.project,
      tableName = mutaction.model.dbName,
      indexName = schemaBeforeMigration.table_!(mutaction.model.dbName).indexByColumns_!(before.dbName).name
    )

    def addUniqueConstraint = builder.addUniqueConstraint(mutaction.project, after)

    def updateColumnActions = (before.isUnique, typeChanges, requiredChanges, after.isUnique) match {
      // type changes, after unique
      case (_, true, _, true) => Vector(updateColumn, addUniqueConstraint)
      //type changes, after not unique
      case (_, true, _, false) => Vector(updateColumn)
      // type does not change, after is unique
      case (true, false, true, true)  => Vector(removeUniqueConstraint, updateColumn, addUniqueConstraint)
      case (false, false, _, true)    => Vector(updateColumn, addUniqueConstraint)
      case (true, false, false, true) => Vector(updateColumn)
      // type does not change, after is not unique
      case (true, false, _, false)  => Vector(removeUniqueConstraint, updateColumn)
      case (false, false, _, false) => Vector(updateColumn)
    }

    schemaBeforeMigration.table(mutaction.model.dbName).flatMap(_.column(before.dbName)) match {
      case Some(_) => DBIO.seq(updateColumnActions: _*)
      case None    => CreateColumnHelper.withIndexIfNecessary(builder, mutaction.project, mutaction.newField)
    }
  }

}
object CreateColumnHelper {
  def withIndexIfNecessary(builder: JdbcDeployDatabaseMutationBuilder, project: Project, field: ScalarField) = {
    val createColumn        = builder.createColumn(project, field)
    val addUniqueConstraint = if (field.isUnique) builder.addUniqueConstraint(project, field) else DBIO.successful(())
    DBIO.seq(createColumn, addUniqueConstraint)
  }
}<|MERGE_RESOLUTION|>--- conflicted
+++ resolved
@@ -7,19 +7,7 @@
 import slick.jdbc.PostgresProfile.api._
 
 case class CreateColumnInterpreter(builder: JdbcDeployDatabaseMutationBuilder) extends SqlMutactionInterpreter[CreateColumn] {
-<<<<<<< HEAD
-  override def execute(mutaction: CreateColumn) = {
-    builder.createColumn(
-      projectId = mutaction.projectId,
-      tableName = mutaction.model.dbName,
-      columnName = mutaction.field.dbName,
-      isRequired = mutaction.field.isRequired,
-      isUnique = mutaction.field.isUnique,
-      isList = mutaction.field.isList,
-      typeIdentifier = mutaction.field.typeIdentifier,
-      defaultValue = mutaction.field.defaultValue
-    )
-=======
+
   override def execute(mutaction: CreateColumn, schemaBeforeMigration: DatabaseSchema) = {
     schemaBeforeMigration.table(mutaction.model.dbName).flatMap(_.column(mutaction.field.dbName)) match {
       case None =>
@@ -50,7 +38,6 @@
 
         DBIO.seq(allActions.toVector: _*)
     }
->>>>>>> c4d805e0
   }
 
   private def mustUpdateColumn(column: Column, mutaction: CreateColumn) = {
@@ -84,25 +71,11 @@
     }
   }
 
-<<<<<<< HEAD
-  override def rollback(mutaction: DeleteColumn) = {
-    builder.createColumn(
-      projectId = mutaction.projectId,
-      tableName = mutaction.model.dbName,
-      columnName = mutaction.field.dbName,
-      isRequired = mutaction.field.isRequired,
-      isUnique = mutaction.field.isUnique,
-      isList = mutaction.field.isList,
-      typeIdentifier = mutaction.field.typeIdentifier,
-      defaultValue = mutaction.field.defaultValue
-    )
-=======
   override def rollback(mutaction: DeleteColumn, schemaBeforeMigration: DatabaseSchema) = {
     schemaBeforeMigration.table(mutaction.oldModel.dbName).flatMap(_.column(mutaction.field.dbName)) match {
       case Some(_) => CreateColumnHelper.withIndexIfNecessary(builder, mutaction.project, mutaction.field)
       case None    => DBIO.successful(())
     }
->>>>>>> c4d805e0
   }
 }
 
@@ -143,26 +116,12 @@
     val typeChanges     = before.typeIdentifier != after.typeIdentifier
     val requiredChanges = before.isRequired != after.isRequired
 
-<<<<<<< HEAD
-    val updateColumn = builder.updateColumn(
-      projectId = mutaction.projectId,
-      tableName = mutaction.model.dbName,
-      oldColumnName = before.dbName,
-      newColumnName = after.dbName,
-      newIsRequired = after.isRequired,
-      newIsList = after.isList,
-      newTypeIdentifier = after.typeIdentifier,
-      defaultValue = after.defaultValue
-    )
-=======
     def updateColumn =
       builder.updateColumn(mutaction.project,
                            after,
                            oldTableName = before.model.dbName,
                            oldColumnName = before.dbName,
                            oldTypeIdentifier = before.typeIdentifier)
->>>>>>> c4d805e0
-
     def removeUniqueConstraint = builder.removeIndex(
       mutaction.project,
       tableName = mutaction.model.dbName,
@@ -190,8 +149,8 @@
       case None    => CreateColumnHelper.withIndexIfNecessary(builder, mutaction.project, mutaction.newField)
     }
   }
+}
 
-}
 object CreateColumnHelper {
   def withIndexIfNecessary(builder: JdbcDeployDatabaseMutationBuilder, project: Project, field: ScalarField) = {
     val createColumn        = builder.createColumn(project, field)
