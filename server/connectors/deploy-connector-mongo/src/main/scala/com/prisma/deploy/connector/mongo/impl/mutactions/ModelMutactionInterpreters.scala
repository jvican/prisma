--- conflicted
+++ resolved
@@ -4,44 +4,27 @@
 import com.prisma.deploy.connector.{CreateModelTable, DeleteModelTable, RenameTable}
 
 object CreateModelInterpreter extends MongoMutactionInterpreter[CreateModelTable] {
-<<<<<<< HEAD
-  override def execute(mutaction: CreateModelTable) = {
-    MongoDeployDatabaseMutationBuilder.createCollection(collectionName = mutaction.model.dbName)
-  }
-
-  override def rollback(mutaction: CreateModelTable) = {
-    MongoDeployDatabaseMutationBuilder.dropCollection(collectionName = mutaction.model.dbName)
-=======
   override def execute(mutaction: CreateModelTable) = mutaction.model.isEmbedded match {
     case true  => NoAction.unit
-    case false => MongoDeployDatabaseMutationBuilder.createTable(projectId = mutaction.projectId, tableName = mutaction.model.dbName)
+    case false => MongoDeployDatabaseMutationBuilder.createCollection(collectionName = mutaction.model.dbName)
+
   }
 
   override def rollback(mutaction: CreateModelTable) = mutaction.model.isEmbedded match {
     case true  => NoAction.unit
-    case false => MongoDeployDatabaseMutationBuilder.dropTable(projectId = mutaction.projectId, tableName = mutaction.model.dbName)
->>>>>>> 8ccd9543
+    case false => MongoDeployDatabaseMutationBuilder.dropCollection(collectionName = mutaction.model.dbName)
   }
 }
 
 object DeleteModelInterpreter extends MongoMutactionInterpreter[DeleteModelTable] {
-<<<<<<< HEAD
-  override def execute(mutaction: DeleteModelTable) = {
-    MongoDeployDatabaseMutationBuilder.dropCollection(collectionName = mutaction.model.dbName)
-  }
-
-  override def rollback(mutaction: DeleteModelTable) = {
-    MongoDeployDatabaseMutationBuilder.createCollection(collectionName = mutaction.model.dbName)
-=======
   override def execute(mutaction: DeleteModelTable) = mutaction.model.isEmbedded match {
     case true  => NoAction.unit
-    case false => MongoDeployDatabaseMutationBuilder.dropTable(projectId = mutaction.projectId, tableName = mutaction.model.dbName)
+    case false => MongoDeployDatabaseMutationBuilder.dropCollection(collectionName = mutaction.model.dbName)
   }
 
   override def rollback(mutaction: DeleteModelTable) = mutaction.model.isEmbedded match {
     case true  => NoAction.unit
-    case false => MongoDeployDatabaseMutationBuilder.createTable(projectId = mutaction.projectId, tableName = mutaction.model.dbName)
->>>>>>> 8ccd9543
+    case false => MongoDeployDatabaseMutationBuilder.createCollection(collectionName = mutaction.model.dbName)
   }
 }
 
