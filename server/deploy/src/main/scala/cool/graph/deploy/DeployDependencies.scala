package cool.graph.deploy

import akka.actor.ActorSystem
import akka.stream.ActorMaterializer
import cool.graph.deploy.database.persistence.{MigrationPersistenceImpl, ProjectPersistenceImpl}
import cool.graph.deploy.database.schema.InternalDatabaseSchema
import cool.graph.deploy.migration.migrator.{AsyncMigrator, Migrator}
import cool.graph.deploy.schema.SchemaBuilder
import cool.graph.deploy.seed.InternalDatabaseSeedActions
<<<<<<< HEAD
import cool.graph.deploy.server.{ClusterAuth, ClusterAuthImpl, DummyClusterAuth}
=======
import cool.graph.deploy.server.{ClusterAuth, ClusterAuthImpl}
import cool.graph.messagebus.PubSubPublisher
>>>>>>> 22daa512
import slick.jdbc.MySQLProfile
import slick.jdbc.MySQLProfile.api._

import scala.concurrent.duration.{Duration, _}
import scala.concurrent.{Await, Awaitable, ExecutionContext}

trait DeployDependencies {
  implicit val system: ActorSystem
  implicit val materializer: ActorMaterializer
  import system.dispatcher

  implicit def self: DeployDependencies

  def migrator: Migrator
  def clusterAuth: ClusterAuth
  def invalidationPublisher: PubSubPublisher[String]

  lazy val internalDb           = setupAndGetInternalDatabase()
  lazy val clientDb             = Database.forConfig("client")
  lazy val projectPersistence   = ProjectPersistenceImpl(internalDb)
  lazy val migrationPersistence = MigrationPersistenceImpl(internalDb)
  lazy val clusterSchemaBuilder = SchemaBuilder()

  def setupAndGetInternalDatabase()(implicit ec: ExecutionContext): MySQLProfile.backend.Database = {
    val rootDb = Database.forConfig(s"internalRoot")
    Await.result(rootDb.run(InternalDatabaseSchema.createSchemaActions(recreate = false)), 30.seconds)
    rootDb.close()

    val db = Database.forConfig("internal")
    await(db.run(InternalDatabaseSeedActions.seedActions()))

    db
  }

  private def await[T](awaitable: Awaitable[T]): T = Await.result(awaitable, Duration.Inf)
}

case class DeployDependenciesImpl()(implicit val system: ActorSystem, val materializer: ActorMaterializer) extends DeployDependencies {
  override implicit def self: DeployDependencies = this

<<<<<<< HEAD
  val migrator: Migrator = AsyncMigrator(clientDb, migrationPersistence, projectPersistence)
  val clusterAuth = {
    sys.env.get("CLUSTER_PUBLIC_KEY") match {
      case Some(publicKey) => ClusterAuthImpl(publicKey)
      case None            => DummyClusterAuth()
    }
  }
=======
  val migrator: Migrator   = AsyncMigrator(clientDb, migrationPersistence, projectPersistence)
  override val clusterAuth = new ClusterAuthImpl(sys.env.get("CLUSTER_PUBLIC_KEY"))

  override lazy val invalidationPublisher = ???
>>>>>>> 22daa512
}<|MERGE_RESOLUTION|>--- conflicted
+++ resolved
@@ -7,12 +7,8 @@
 import cool.graph.deploy.migration.migrator.{AsyncMigrator, Migrator}
 import cool.graph.deploy.schema.SchemaBuilder
 import cool.graph.deploy.seed.InternalDatabaseSeedActions
-<<<<<<< HEAD
 import cool.graph.deploy.server.{ClusterAuth, ClusterAuthImpl, DummyClusterAuth}
-=======
-import cool.graph.deploy.server.{ClusterAuth, ClusterAuthImpl}
 import cool.graph.messagebus.PubSubPublisher
->>>>>>> 22daa512
 import slick.jdbc.MySQLProfile
 import slick.jdbc.MySQLProfile.api._
 
@@ -53,7 +49,6 @@
 case class DeployDependenciesImpl()(implicit val system: ActorSystem, val materializer: ActorMaterializer) extends DeployDependencies {
   override implicit def self: DeployDependencies = this
 
-<<<<<<< HEAD
   val migrator: Migrator = AsyncMigrator(clientDb, migrationPersistence, projectPersistence)
   val clusterAuth = {
     sys.env.get("CLUSTER_PUBLIC_KEY") match {
@@ -61,10 +56,6 @@
       case None            => DummyClusterAuth()
     }
   }
-=======
-  val migrator: Migrator   = AsyncMigrator(clientDb, migrationPersistence, projectPersistence)
-  override val clusterAuth = new ClusterAuthImpl(sys.env.get("CLUSTER_PUBLIC_KEY"))
 
   override lazy val invalidationPublisher = ???
->>>>>>> 22daa512
 }