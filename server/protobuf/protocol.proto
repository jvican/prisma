--- conflicted
+++ resolved
@@ -17,11 +17,8 @@
     oneof value {
         NodesResult            nodes_result        = 1;
         ScalarListValuesResult scalar_list_results = 2;
-<<<<<<< HEAD
-        ExecuteRawResult execute_raw_result = 3;
-=======
-        uint32                 integer             = 3;
->>>>>>> a696debc
+        ExecuteRawResult       execute_raw_result  = 3;
+        uint32                 integer             = 4;
     }
 }
 
@@ -127,17 +124,16 @@
     repeated GraphqlId       node_ids        = 5;
 }
 
-<<<<<<< HEAD
 message ExecuteRawInput {
     required Header header = 1;
     required string query  = 2;
-=======
+}
+
 message CountByModelValues {
     required Header          header          = 1;
     required bytes           project_json    = 2;
     required string          model_name      = 3;
     required QueryArguments  query_arguments = 4;
->>>>>>> a696debc
 }
 
 message SelectedFields {
