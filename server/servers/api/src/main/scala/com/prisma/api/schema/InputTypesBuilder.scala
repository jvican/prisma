package com.prisma.api.schema

import com.prisma.cache.Cache
import com.prisma.shared.models._
import sangria.schema.{Field => _, _}

trait InputTypesBuilder {
  def inputObjectTypeForCreate(model: Model, parentField: Option[RelationField] = None): Option[InputObjectType[Any]]

  def inputObjectTypeForUpdate(model: Model): Option[InputObjectType[Any]]

  def inputObjectTypeForUpdateMany(model: Model): Option[InputObjectType[Any]]

  def inputObjectTypeForWhereUnique(model: Model): Option[InputObjectType[Any]]
}

case class CachedInputTypesBuilder(project: Project) extends UncachedInputTypesBuilder(project) {
  import java.lang.{StringBuilder => JStringBuilder}

  val cache: Cache[String, Option[InputObjectType[Any]]] = Cache.unbounded[String, Option[InputObjectType[Any]]]()

  override def inputObjectTypeForCreate(model: Model, parentField: Option[RelationField]): Option[InputObjectType[Any]] = {
    cache.getOrUpdate(cacheKey("cachedInputObjectTypeForCreate", model, parentField), { () =>
      computeInputObjectTypeForCreate(model, parentField)
    })
  }

  override def inputObjectTypeForUpdate(model: Model): Option[InputObjectType[Any]] = {
    cache.getOrUpdate(cacheKey("cachedInputObjectTypeForUpdate", model), { () =>
      computeInputObjectTypeForUpdate(model)
    })
  }

  override def inputObjectTypeForUpdateMany(model: Model): Option[InputObjectType[Any]] = {
    cache.getOrUpdate(cacheKey("cachedInputObjectTypeForUpdateMany", model), { () =>
      computeInputObjectTypeForUpdateMany(model)
    })
  }

  private def cacheKey(name: String, model: Model, field: Option[Field] = None): String = {
    val sb = new JStringBuilder()

    sb.append(name)
    sb.append(model.name)
    sb.append(field.orNull)
    sb.toString
  }
}

abstract class UncachedInputTypesBuilder(project: Project) extends InputTypesBuilder {
  import com.prisma.utils.boolean.BooleanUtils._

  override def inputObjectTypeForCreate(model: Model, parentField: Option[RelationField]): Option[InputObjectType[Any]] = {
    computeInputObjectTypeForCreate(model, parentField)
  }

  override def inputObjectTypeForUpdate(model: Model): Option[InputObjectType[Any]] = {
    computeInputObjectTypeForUpdate(model)
  }

  override def inputObjectTypeForWhereUnique(model: Model): Option[InputObjectType[Any]] = {
    computeInputObjectTypeForWhereUnique(model)
  }

  protected def computeInputObjectTypeForCreate(model: Model, parentField: Option[RelationField]): Option[InputObjectType[Any]] = {
    val inputObjectTypeName = parentField.map(_.relatedField) match {
      case Some(field) if !field.isHidden => s"${model.name}CreateWithout${field.name.capitalize}Input"
      case _                              => s"${model.name}CreateInput"
    }

    val fields = computeScalarInputFieldsForCreate(model) ++ computeRelationalInputFieldsForCreate(model, parentField)

    if (fields.nonEmpty) {
      Some(
        InputObjectType[Any](
          name = inputObjectTypeName,
          fieldsFn = () => fields
        )
      )
    } else {
      None
    }
  }

  protected def computeInputObjectTypeForUpdate(model: Model): Option[InputObjectType[Any]] = {
    val fields = computeScalarInputFieldsForUpdate(model) ++ computeRelationalInputFieldsForUpdate(model, parentField = None)

    if (fields.nonEmpty) {
      Some(
        InputObjectType[Any](
          name = s"${model.name}UpdateInput",
          fieldsFn = () => {
            fields
          }
        )
      )
    } else {
      None
    }
  }

  protected def computeInputObjectTypeForUpdateMany(model: Model): Option[InputObjectType[Any]] = {
    val fields = computeScalarInputFieldsForUpdate(model)
<<<<<<< HEAD
    if (fields.nonEmpty) Some(InputObjectType[Any](name = s"${model.name}UpdateManyInput", fieldsFn = () => fields)) else None
=======

    if (fields.nonEmpty) {
      Some(
        InputObjectType[Any](
          name = s"${model.name}UpdateManyMutationInput",
          fieldsFn = () => {
            fields
          }
        )
      )
    } else {
      None
    }
>>>>>>> 4861113e
  }

  protected def computeInputObjectTypeForNestedUpdate(parentField: RelationField): Option[InputObjectType[Any]] = {
    val subModel = parentField.relatedModel_!
    computeInputObjectTypeForNestedUpdateData(parentField).flatMap { updateDataInput =>
      if (parentField.isList) {
        for {
          whereArg <- computeInputObjectTypeForWhereUnique(subModel)
        } yield {
          val typeName = parentField.relatedField.isHidden match {
            case false => s"${subModel.name}UpdateWithWhereUniqueWithout${parentField.relatedField.name.capitalize}Input"
            case true  => s"${subModel.name}UpdateWithWhereUniqueNestedInput"
          }

          InputObjectType[Any](
            name = typeName,
            fieldsFn = () => {
              List(
                InputField[Any]("where", whereArg),
                InputField[Any]("data", updateDataInput)
              )
            }
          )
        }
      } else {
        Some(updateDataInput)
      }
    }
  }

  protected def computeInputObjectTypeForNestedUpdateData(parentField: RelationField): Option[InputObjectType[Any]] = {
    val subModel = parentField.relatedModel_!
    val fields   = computeScalarInputFieldsForUpdate(subModel) ++ computeRelationalInputFieldsForUpdate(subModel, parentField = Some(parentField))

    if (fields.nonEmpty) {
      val typeName = parentField.relatedField.isHidden match {
        case false => s"${subModel.name}UpdateWithout${parentField.relatedField.name.capitalize}DataInput"
        case true  => s"${subModel.name}UpdateDataInput"
      }

      Some(
        InputObjectType[Any](
          name = typeName,
          fieldsFn = () => {
            fields
          }
        )
      )
    } else {
      None
    }
  }

  protected def computeInputObjectTypeForNestedUpsert(parentField: RelationField): Option[InputObjectType[Any]] = {
    computeInputObjectTypeForNestedUpdateData(parentField).flatMap { updateDataInput =>
      if (parentField.isList) {
        computeInputObjectTypeForNestedUpsertList(parentField, updateDataInput)
      } else {
        computeInputObjectTypeForNestedUpsertNonList(parentField, updateDataInput)
      }
    }
  }

  private def computeInputObjectTypeForNestedUpsertNonList(parentField: RelationField, updateDataInput: InputObjectType[Any]) = {
    val subModel = parentField.relatedModel_!

    for {
      createArg <- computeInputObjectTypeForCreate(subModel, Some(parentField))
    } yield {
      val typeName = parentField.relatedField.isHidden match {
        case false => s"${subModel.name}UpsertWithout${parentField.relatedField.name.capitalize}Input"
        case true  => s"${subModel.name}UpsertNestedInput"
      }

      InputObjectType[Any](
        name = typeName,
        fieldsFn = () => {
          List(
            InputField[Any]("update", updateDataInput),
            InputField[Any]("create", createArg)
          )
        }
      )
    }
  }

  private def computeInputObjectTypeForNestedUpsertList(parentField: RelationField, updateDataInput: InputObjectType[Any]) = {
    val subModel = parentField.relatedModel_!

    for {
      whereArg  <- computeInputObjectTypeForWhereUnique(subModel)
      createArg <- computeInputObjectTypeForCreate(subModel, Some(parentField))
    } yield {
      val typeName = parentField.relatedField.isHidden match {
        case false => s"${subModel.name}UpsertWithWhereUniqueWithout${parentField.relatedField.name.capitalize}Input"
        case true  => s"${subModel.name}UpsertWithWhereUniqueNestedInput"
      }

      InputObjectType[Any](
        name = typeName,
        fieldsFn = () => {
          List(
            InputField[Any]("where", whereArg),
            InputField[Any]("update", updateDataInput),
            InputField[Any]("create", createArg)
          )
        }
      )
    }
  }

  protected def computeInputObjectTypeForWhere(model: Model): InputObjectType[Any] = FilterObjectTypeBuilder(model, project).filterObjectType

  protected def computeInputObjectTypeForWhereUnique(model: Model): Option[InputObjectType[Any]] = {
    val uniqueFields = model.scalarFields.filter(f => f.isUnique && f.isVisible)

    if (uniqueFields.isEmpty) {
      None
    } else {
      Some(
        InputObjectType[Any](
          name = s"${model.name}WhereUniqueInput",
          fieldsFn = () => {
            uniqueFields.map { field =>
              InputField(name = field.name, fieldType = SchemaBuilderUtils.mapToOptionalInputType(field))
            }
          }
        ))
    }
  }

  private def computeScalarInputFieldsForCreate(model: Model) = {
    val filteredModel = model.filterScalarFields(_.isWritable)
    computeScalarInputFields(filteredModel, FieldToInputTypeMapper.mapForCreateCase, "Create")
  }

  private def computeScalarInputFieldsForUpdate(model: Model) = {
    val filteredModel = model.filterScalarFields(f => f.isWritable)
    computeScalarInputFields(filteredModel, SchemaBuilderUtils.mapToOptionalInputType, "Update")
  }

  private def computeScalarInputFields(model: Model, mapToInputType: ScalarField => InputType[Any], inputObjectName: String) = {
    val nonListFields = model.scalarNonListFields.map(field => InputField(field.name, mapToInputType(field)))

    val listFields = model.scalarListFields.map { field =>
      val setField =
        OptionInputType(
          InputObjectType(
            name = s"${model.name}$inputObjectName${field.name}Input",
            fieldsFn = () => List(InputField(name = "set", fieldType = SchemaBuilderUtils.mapToOptionalInputType(field)))
          ))

      InputField(field.name, setField)
    }

    nonListFields ++ listFields
  }

  private def computeRelationalInputFieldsForUpdate(model: Model, parentField: Option[RelationField]): List[InputField[Any]] = {
    model.visibleRelationFields.flatMap { field =>
      val subModel     = field.relatedModel_!
      val relatedField = field.relatedField

      val inputObjectTypeName = {
        val arityAndRequiredPart = (field.isList, field.isRequired) match {
          case (true, _)      => "Many"
          case (false, true)  => "OneRequired"
          case (false, false) => "One"
        }

        val withoutPart = relatedField.isHidden match {
          case false => s"Without${relatedField.name.capitalize}"
          case true  => ""
        }
        s"${subModel.name}Update${arityAndRequiredPart}${withoutPart}Input"
      }

      val fieldIsOppositeRelationField = parentField.map(_.relatedField).contains(field)

      if (fieldIsOppositeRelationField) {
        None
      } else {

        val inputObjectType = InputObjectType[Any](
          name = inputObjectTypeName,
          fieldsFn = () =>
            nestedCreateInputField(field).toList ++
              nestedConnectInputField(field) ++
              nestedDisconnectInputField(field) ++
              nestedDeleteInputField(field) ++
              nestedUpdateInputField(field) ++
              nestedUpsertInputField(field)
        )
        Some(InputField[Any](field.name, OptionInputType(inputObjectType)))
      }
    }
  }

  private def computeRelationalInputFieldsForCreate(model: Model, parentField: Option[RelationField]): List[InputField[Any]] = {
    model.visibleRelationFields.flatMap { field =>
      val subModel     = field.relatedModel_!
      val relatedField = field.relatedField

      val inputObjectTypeName = {
        val arityPart   = if (field.isList) "Many" else "One"
        val withoutPart = if (!relatedField.isHidden) s"Without${relatedField.name.capitalize}" else ""

        s"${subModel.name}Create${arityPart}${withoutPart}Input"
      }

      val fieldIsOppositeRelationField = parentField.map(_.relatedField).contains(field)

      if (fieldIsOppositeRelationField) {
        None
      } else {
        val inputObjectType = InputObjectType[Any](
          name = inputObjectTypeName,
          fieldsFn = () => nestedCreateInputField(field).toList ++ nestedConnectInputField(field)
        )
        val possiblyRequired = if (field.isRequired) {
          inputObjectType
        } else {
          OptionInputType(inputObjectType)
        }

        Some(InputField[Any](field.name, possiblyRequired))
      }
    }
  }

  def nestedUpdateInputField(field: RelationField): Option[InputField[Any]] = {
    val inputObjectType = computeInputObjectTypeForNestedUpdate(field)
    generateInputType(inputObjectType, field.isList).map(x => InputField[Any]("update", x))
  }

  def nestedCreateInputField(field: RelationField): Option[InputField[Any]] = {
    val subModel        = field.relatedModel_!
    val inputObjectType = inputObjectTypeForCreate(subModel, Some(field))

    generateInputType(inputObjectType, field.isList).map(x => InputField[Any]("create", x))
  }

  def nestedUpsertInputField(field: RelationField): Option[InputField[Any]] = {
    val inputObjectType = computeInputObjectTypeForNestedUpsert(field)
    generateInputType(inputObjectType, field.isList).map(x => InputField[Any]("upsert", x))
  }

  def nestedConnectInputField(field: RelationField): Option[InputField[Any]] = whereInputField(field, name = "connect")

  def nestedDisconnectInputField(field: RelationField): Option[InputField[Any]] = (field.isList, field.isRequired) match {
    case (true, _)      => whereInputField(field, name = "disconnect")
    case (false, false) => Some(InputField[Any]("disconnect", OptionInputType(BooleanType)))
    case (false, true)  => None
  }

  def nestedDeleteInputField(field: RelationField): Option[InputField[Any]] = (field.isList, field.isRequired) match {
    case (true, _)      => whereInputField(field, name = "delete")
    case (false, false) => Some(InputField[Any]("delete", OptionInputType(BooleanType)))
    case (false, true)  => None
  }

  def trueInputFlag(field: RelationField, name: String): Option[InputField[Any]] = {
    val subModel        = field.relatedModel_!
    val inputObjectType = inputObjectTypeForWhereUnique(subModel)

    generateInputType(inputObjectType, field.isList).map(x => InputField[Any](name, x))
  }

  def whereInputField(field: RelationField, name: String): Option[InputField[Any]] = {
    val subModel        = field.relatedModel_!
    val inputObjectType = inputObjectTypeForWhereUnique(subModel)

    generateInputType(inputObjectType, field.isList).map(x => InputField[Any](name, x))
  }

  private def generateInputType(input: Option[InputObjectType[Any]], isList: Boolean) = isList match {
    case true  => input.map(x => OptionInputType(ListInputType(x)))
    case false => input.map(x => OptionInputType(x))
  }
}

object FieldToInputTypeMapper {
  def mapForCreateCase(field: ScalarField): InputType[Any] = field.isRequired && field.defaultValue.isEmpty match {
    case true  => SchemaBuilderUtils.mapToRequiredInputType(field)
    case false => SchemaBuilderUtils.mapToOptionalInputType(field)
  }
}<|MERGE_RESOLUTION|>--- conflicted
+++ resolved
@@ -101,23 +101,7 @@
 
   protected def computeInputObjectTypeForUpdateMany(model: Model): Option[InputObjectType[Any]] = {
     val fields = computeScalarInputFieldsForUpdate(model)
-<<<<<<< HEAD
-    if (fields.nonEmpty) Some(InputObjectType[Any](name = s"${model.name}UpdateManyInput", fieldsFn = () => fields)) else None
-=======
-
-    if (fields.nonEmpty) {
-      Some(
-        InputObjectType[Any](
-          name = s"${model.name}UpdateManyMutationInput",
-          fieldsFn = () => {
-            fields
-          }
-        )
-      )
-    } else {
-      None
-    }
->>>>>>> 4861113e
+    if (fields.nonEmpty) Some(InputObjectType[Any](name = s"${model.name}UpdateManyMutationInput", fieldsFn = () => fields)) else None
   }
 
   protected def computeInputObjectTypeForNestedUpdate(parentField: RelationField): Option[InputObjectType[Any]] = {
