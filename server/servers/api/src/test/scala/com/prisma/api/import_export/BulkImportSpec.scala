package com.prisma.api.import_export

import com.prisma.api.ApiSpecBase
import com.prisma.shared.models.ConnectorCapability.ImportExportCapability
import com.prisma.shared.models.Project
import com.prisma.shared.schema_dsl.SchemaDsl
import com.prisma.utils.await.AwaitUtils
import org.scalatest.{FlatSpec, Matchers}

class BulkImportSpec extends FlatSpec with Matchers with ApiSpecBase with AwaitUtils {
  override def runOnlyForCapabilities = Set(ImportExportCapability)

<<<<<<< HEAD
  lazy val project: Project = SchemaDsl.fromStringv11() { """
                                                      |type Model0 {
                                                      |   id: ID! @id
                                                      |   a: String
                                                      |   b: Int
                                                      |   createdAt: DateTime! @createdAt
                                                      |   relation0top: Model0 @relation(name:"Relation0", link: TABLE)
                                                      |   relation0bottom: Model0 @relation(name:"Relation0")
                                                      |   model1: Model1 @relation(name:"Relation1", link: TABLE)
                                                      |}
                                                      |
                                                      |type Model1 {
                                                      |   id: ID! @id
                                                      |   a: String
                                                      |   b: Int
                                                      |   createdAt: DateTime! @createdAt
                                                      |   listField: [Int!]! @scalarList(strategy: RELATION)
                                                      |   model0: Model0 @relation(name:"Relation1")
                                                      |   model2: Model2 @relation(name:"Relation2", link: TABLE)
                                                      |}
                                                      |
                                                      |type Model2 {
                                                      |   id: ID! @id
                                                      |   a: String
                                                      |   b: Int
                                                      |   createdAt: DateTime! @createdAt
                                                      |   name: String
                                                      |   model1: Model1 @relation(name:"Relation2")
                                                      |}
                                                      |""".stripMargin }
=======
  lazy val project = SchemaDsl.fromStringV11() {
    s"""
       |type Model0 {
       |  id: ID! @id
       |  createdAt: DateTime! @createdAt
       |  a: String
       |  b: Int
       |  relation0top: Model0 @relation(name: "MyRelation", link: TABLE)
       |  relation0bottom: Model0 @relation(name: "MyRelation")
       |  model1: Model1 @relation(link: TABLE)
       |}
       |
       |type Model1 {
       |  id: ID! @id
       |  createdAt: DateTime! @createdAt
       |  updatedAt: DateTime! @updatedAt
       |  a: String
       |  b: Int
       |  listField: [Int] $scalarListDirective
       |  model0: Model0
       |  model2: Model2 @relation(link: TABLE)
       |}
       |
       |type Model2 {
       |  id: ID! @id
       |  createdAt: DateTime! @createdAt
       |  updatedAt: DateTime! @updatedAt
       |  a: String
       |  b: Int
       |  name: String
       |  model1: Model1
       |}
    """.stripMargin
  }
>>>>>>> b2563525

  override protected def beforeAll(): Unit = {
    super.beforeAll()
    database.setup(project)
  }

  override def beforeEach(): Unit = database.truncateProjectTables(project)

  lazy val importer = new BulkImport(project)

  "Combining the data from the three files" should "work" in {

    val nodes = """{"valueType": "nodes", "values": [
                    |{"_typeName": "Model0", "id": "0", "a": "test", "b":  0, "createdAt": "2017-11-29 14:35:13", "updatedAt": "2017-12-29 14:35:13"},
                    |{"_typeName": "Model1", "id": "1", "a": "test", "b":  1},
                    |{"_typeName": "Model2", "id": "2", "a": "test", "b":  2, "createdAt": "2017-11-29 14:35:13"},
                    |{"_typeName": "Model0", "id": "3", "a": "test", "b":  3}
                    |]}""".stripMargin.parseJson

    val relations =
      """{"valueType":"relations", "values": [
          |[{"_typeName": "Model0", "id": "0", "fieldName": "relation0top"},{"_typeName": "Model0", "id": "0", "fieldName": "relation0bottom"}],
          |[{"_typeName": "Model1", "id": "1", "fieldName": "model0"},{"_typeName": "Model0", "id": "0", "fieldName": "model1"}],
          |[{"_typeName": "Model2", "id": "2", "fieldName": "model1"},{"_typeName": "Model1", "id": "1", "fieldName": "model2"}],
          |[{"_typeName": "Model0", "id": "3", "fieldName": "relation0top"},{"_typeName": "Model0", "id": "3", "fieldName": "relation0bottom"}]
          |]}
          |""".stripMargin.parseJson

    val lists = """{ "valueType": "lists", "values": [
                    |{"_typeName": "Model1", "id": "1", "listField": [2,3,4,5]},
                    |{"_typeName": "Model1", "id": "1", "listField": [2,3,4,5]},
                    |{"_typeName": "Model1", "id": "1", "listField": [2,3,4,5]}
                    |]}
                    |""".stripMargin.parseJson

    importer.executeImport(nodes).await(5)
    importer.executeImport(relations).await(5)
    importer.executeImport(lists).await(5)

    val res0 = server.query("query{model0s{id, a, b}}", project).toString
    res0 should be("""{"data":{"model0s":[{"id":"0","a":"test","b":0},{"id":"3","a":"test","b":3}]}}""")

    val res1 = server.query("query{model1s{id, a, b, listField}}", project).toString
    res1 should be("""{"data":{"model1s":[{"id":"1","a":"test","b":1,"listField":[2,3,4,5,2,3,4,5,2,3,4,5]}]}}""")

    val res2 = server.query("query{model2s{id, a, b, name}}", project).toString
    res2 should be("""{"data":{"model2s":[{"id":"2","a":"test","b":2,"name":null}]}}""")

    val rel0 = server.query("query{model0s{id, model1{id}, relation0top{id}, relation0bottom{id}}}", project).toString
    rel0 should be(
      """{"data":{"model0s":[{"id":"0","model1":{"id":"1"},"relation0top":{"id":"0"},"relation0bottom":{"id":"0"}},{"id":"3","model1":null,"relation0top":{"id":"3"},"relation0bottom":{"id":"3"}}]}}""")

    val rel1 = server.query("query{model1s{id, model0{id}, model2{id}}}", project).toString
    rel1 should be("""{"data":{"model1s":[{"id":"1","model0":{"id":"0"},"model2":{"id":"2"}}]}}""")

    val rel2 = server.query("query{model2s{id, model1{id}}}", project).toString
    rel2 should be("""{"data":{"model2s":[{"id":"2","model1":{"id":"1"}}]}}""")
  }

  "Inserting a single node with a field with a String value" should "work" in {
    val nodes = """{ "valueType": "nodes", "values": [{"_typeName": "Model0", "id": "just-some-id", "a": "test"}]}""".parseJson
    importer.executeImport(nodes).await(5)

    val res = server.query("query{model0s{id, a}}", project)
    res.toString should be("""{"data":{"model0s":[{"id":"just-some-id","a":"test"}]}}""")
  }

  "Inserting several nodes with a field with a Int value" should "work" in {

    val nodes = """{"valueType":"nodes","values":[
                  |{"_typeName": "Model0", "id": "just-some-id", "b": 12},
                  |{"_typeName": "Model0", "id": "just-some-id2", "b": 13}
                  ]}""".stripMargin.parseJson

    importer.executeImport(nodes).await(5)

    val res = server.query("query{model0s{id, b}}", project)
    res.toString should be("""{"data":{"model0s":[{"id":"just-some-id","b":12},{"id":"just-some-id2","b":13}]}}""")
  }

  "Inserting a node with values for fields that do not exist" should "return the invalid index but keep on creating" in {

    val nodes = """{"valueType":"nodes","values":[
                  |{"_typeName": "Model0", "id": "just-some-id0", "b": 12},
                  |{"_typeName": "Model0", "id": "just-some-id3", "c": 12},
                  |{"_typeName": "Model0", "id": "just-some-id2", "b": 13}
                  ]}""".stripMargin.parseJson

    val res2 = importer.executeImport(nodes).await(5)

    res2.toString should be("""["The model Model0 with id just-some-id3 has an unknown field 'c' in field list."]""")

    val res = server.query("query{model0s{id, b}}", project)

    res.toString should be("""{"data":{"model0s":[{"id":"just-some-id0","b":12},{"id":"just-some-id2","b":13}]}}""")
  }

  //todo postgres stops batch actions once an error occurs and rolls back
  // the order in which the items are created is not deterministic. therefore the error message can vary depending on which item is created last
  "Inserting a node with a duplicate id" should "return the invalid index but keep on creating" ignore {
    val nodes = """{"valueType":"nodes","values":[
                  |{"_typeName": "Model0", "id": "just-some-id4", "b": 12},
                  |{"_typeName": "Model0", "id": "just-some-id5", "b": 13},
                  |{"_typeName": "Model0", "id": "just-some-id5", "b": 15}
                  ]}""".stripMargin.parseJson

    val res2 = importer.executeImport(nodes).await(5)

    res2.toString should be(
      """["Failure inserting Model0 with Id: just-some-id5. Cause: java.sql.SQLIntegrityConstraintViolationException: Duplicate entry 'just-some-id5' for key 'PRIMARY'","Failure inserting RelayRow with Id: just-some-id5. Cause: java.sql.SQLIntegrityConstraintViolationException: Duplicate entry 'just-some-id5' for key 'PRIMARY'"]""")
    val res = server.query("query{model0s{id, b}}", project)
    res.toString should (be("""{"data":{"model0s":[{"id":"just-some-id4","b":12},{"id":"just-some-id5","b":13}]}}""") or
      be("""{"data":{"model0s":[{"id":"just-some-id4","b":12},{"id":"just-some-id5","b":15}]}}"""))
  }
}<|MERGE_RESOLUTION|>--- conflicted
+++ resolved
@@ -10,38 +10,6 @@
 class BulkImportSpec extends FlatSpec with Matchers with ApiSpecBase with AwaitUtils {
   override def runOnlyForCapabilities = Set(ImportExportCapability)
 
-<<<<<<< HEAD
-  lazy val project: Project = SchemaDsl.fromStringv11() { """
-                                                      |type Model0 {
-                                                      |   id: ID! @id
-                                                      |   a: String
-                                                      |   b: Int
-                                                      |   createdAt: DateTime! @createdAt
-                                                      |   relation0top: Model0 @relation(name:"Relation0", link: TABLE)
-                                                      |   relation0bottom: Model0 @relation(name:"Relation0")
-                                                      |   model1: Model1 @relation(name:"Relation1", link: TABLE)
-                                                      |}
-                                                      |
-                                                      |type Model1 {
-                                                      |   id: ID! @id
-                                                      |   a: String
-                                                      |   b: Int
-                                                      |   createdAt: DateTime! @createdAt
-                                                      |   listField: [Int!]! @scalarList(strategy: RELATION)
-                                                      |   model0: Model0 @relation(name:"Relation1")
-                                                      |   model2: Model2 @relation(name:"Relation2", link: TABLE)
-                                                      |}
-                                                      |
-                                                      |type Model2 {
-                                                      |   id: ID! @id
-                                                      |   a: String
-                                                      |   b: Int
-                                                      |   createdAt: DateTime! @createdAt
-                                                      |   name: String
-                                                      |   model1: Model1 @relation(name:"Relation2")
-                                                      |}
-                                                      |""".stripMargin }
-=======
   lazy val project = SchemaDsl.fromStringV11() {
     s"""
        |type Model0 {
@@ -76,7 +44,6 @@
        |}
     """.stripMargin
   }
->>>>>>> b2563525
 
   override protected def beforeAll(): Unit = {
     super.beforeAll()
