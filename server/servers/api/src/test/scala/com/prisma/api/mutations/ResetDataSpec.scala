package com.prisma.api.mutations

import java.sql.SQLIntegrityConstraintViolationException

import com.prisma.api.ApiBaseSpec
import com.prisma.api.connector.postgresql.database.ApiDatabaseQueryBuilderPostGres
import com.prisma.api.import_export.BulkImport
import com.prisma.shared.models.Project
import com.prisma.shared.schema_dsl.SchemaDsl
import com.prisma.utils.await.AwaitUtils
import org.scalatest.{FlatSpec, Matchers}

class ResetDataSpec extends FlatSpec with Matchers with ApiBaseSpec with AwaitUtils {

  val project: Project = SchemaDsl() { schema =>
    val model1: SchemaDsl.ModelBuilder = schema
      .model("Model1")
      .field("a", _.String)
      .field("b", _.Int)
      .field("listField", _.Int, isList = true)
      .field("createdAt", _.DateTime)
      .field("updatedAt", _.DateTime)

    val model0: SchemaDsl.ModelBuilder = schema
      .model("Model0")
      .field("a", _.String)
      .field("b", _.Int)
      .field("createdAt", _.DateTime)
      .field("updatedAt", _.DateTime)
      .oneToOneRelation("model1", "model0", model1, Some("Relation1"))

    model0.oneToOneRelation("relation0top", "relation0bottom", model0, Some("Relation0"))

    val model2: SchemaDsl.ModelBuilder = schema
      .model("Model2")
      .field("a", _.String)
      .field("b", _.Int)
      .field("name", _.String)
      .field("createdAt", _.DateTime)
      .field("updatedAt", _.DateTime)
      .oneToOneRelation("model1", "model2", model1, Some("Relation2"))
  }

  override protected def beforeAll(): Unit = {
    super.beforeAll()
    database.setup(project)
  }

  override def beforeEach(): Unit = {
<<<<<<< HEAD
    database.truncateProjectTables(project)
=======
    database.truncate(project.id)
>>>>>>> 13c752e1
  }
  val importer = new BulkImport(project)

  "The ResetDataMutation" should "wipe all data" in {

    val nodes = """{"valueType": "nodes", "values": [
                    |{"_typeName": "Model0", "id": "0", "a": "test", "b":  0, "createdAt": "2017-11-29 14:35:13"},
                    |{"_typeName": "Model1", "id": "1", "a": "test", "b":  1},
                    |{"_typeName": "Model2", "id": "2", "a": "test", "b":  2, "createdAt": "2017-11-29 14:35:13"},
                    |{"_typeName": "Model0", "id": "3", "a": "test", "b":  3}
                    |]}""".stripMargin.parseJson

    val lists = """{ "valueType": "lists", "values": [
                    |{"_typeName": "Model1", "id": "1", "listField": [2,3,4,5]}
                    |]}
                    |""".stripMargin.parseJson

    val relations =
      """{"valueType":"relations", "values": [
          |[{"_typeName": "Model0", "id": "0", "fieldName": "relation0top"},{"_typeName": "Model0", "id": "0", "fieldName": "relation0bottom"}],
          |[{"_typeName": "Model1", "id": "1", "fieldName": "model0"},{"_typeName": "Model0", "id": "0", "fieldName": "model1"}],
          |[{"_typeName": "Model2", "id": "2", "fieldName": "model1"},{"_typeName": "Model1", "id": "1", "fieldName": "model2"}],
          |[{"_typeName": "Model0", "id": "3", "fieldName": "relation0top"},{"_typeName": "Model0", "id": "3", "fieldName": "relation0bottom"}]
          |]}
          |""".stripMargin.parseJson

    importer.executeImport(nodes).await(5)
    importer.executeImport(lists).await(5)
    importer.executeImport(relations).await(5)

    val res0 = server.query("query{model0s{id, a, b}}", project).toString
    res0 should be("""{"data":{"model0s":[{"id":"0","a":"test","b":0},{"id":"3","a":"test","b":3}]}}""")

    val res1 = server.query("query{model1s{id, a, b, listField}}", project).toString
    res1 should be("""{"data":{"model1s":[{"id":"1","a":"test","b":1,"listField":[2,3,4,5]}]}}""")

    val res2 = server.query("query{model2s{id, a, b, name}}", project).toString
    res2 should be("""{"data":{"model2s":[{"id":"2","a":"test","b":2,"name":null}]}}""")

    val rel0 = server.query("query{model0s{id, model1{id}, relation0top{id}, relation0bottom{id}}}", project).toString
    rel0 should be(
      """{"data":{"model0s":[{"id":"0","model1":{"id":"1"},"relation0top":{"id":"0"},"relation0bottom":{"id":"0"}},{"id":"3","model1":null,"relation0top":{"id":"3"},"relation0bottom":{"id":"3"}}]}}""")

    val rel1 = server.query("query{model1s{id, model0{id}, model2{id}}}", project).toString
    rel1 should be("""{"data":{"model1s":[{"id":"1","model0":{"id":"0"},"model2":{"id":"2"}}]}}""")

    val rel2 = server.query("query{model2s{id, model1{id}}}", project).toString
    rel2 should be("""{"data":{"model2s":[{"id":"2","model1":{"id":"1"}}]}}""")

    val result = server.queryPrivateSchema("mutation{resetData}", project)
    result.pathAsBool("data.resetData") should equal(true)

    server.query("query{model0s{id}}", project, dataContains = """{"model0s":[]}""")
    server.query("query{model1s{id}}", project, dataContains = """{"model1s":[]}""")
    server.query("query{model2s{id}}", project, dataContains = """{"model2s":[]}""")

    database.runDbActionOnClientDb(ApiDatabaseQueryBuilderPostGres.existsByModel(project.id, "_RelayId").as[Boolean]).toString should be("Vector(false)")
    database.runDbActionOnClientDb(ApiDatabaseQueryBuilderPostGres.existsByModel(project.id, "_Relation0").as[Boolean]).toString should be("Vector(false)")
    database.runDbActionOnClientDb(ApiDatabaseQueryBuilderPostGres.existsByModel(project.id, "_Relation1").as[Boolean]).toString should be("Vector(false)")
    database.runDbActionOnClientDb(ApiDatabaseQueryBuilderPostGres.existsByModel(project.id, "_Relation2").as[Boolean]).toString should be("Vector(false)")
  }

  "The ResetDataMutation" should "reinstate foreign key constraints again after wiping the data" in {

    val nodes = """{"valueType": "nodes", "values": [
                  |{"_typeName": "Model0", "id": "0", "a": "test", "b":  0, "createdAt": "2017-11-29 14:35:13"},
                  |{"_typeName": "Model1", "id": "1", "a": "test", "b":  1},
                  |{"_typeName": "Model2", "id": "2", "a": "test", "b":  2, "createdAt": "2017-11-29 14:35:13"},
                  |{"_typeName": "Model0", "id": "3", "a": "test", "b":  3}
                  |]}""".stripMargin.parseJson

    importer.executeImport(nodes).await(5)

    val result = server.queryPrivateSchema("mutation{resetData}", project)
    result.pathAsBool("data.resetData") should equal(true)

    server.query("query{model0s{id}}", project, dataContains = """{"model0s":[]}""")
    server.query("query{model1s{id}}", project, dataContains = """{"model1s":[]}""")
    server.query("query{model2s{id}}", project, dataContains = """{"model2s":[]}""")

    database.runDbActionOnClientDb(ApiDatabaseQueryBuilderPostGres.existsByModel(project.id, "_RelayId").as[Boolean]).toString should be("Vector(false)")

    import slick.jdbc.MySQLProfile.api._
    val insert = sql"INSERT INTO `#${project.id}`.`_Relation1` VALUES ('someID', 'a', 'b')"

    intercept[SQLIntegrityConstraintViolationException] { database.runDbActionOnClientDb(insert.asUpdate) }
  }
}<|MERGE_RESOLUTION|>--- conflicted
+++ resolved
@@ -46,13 +46,8 @@
     database.setup(project)
   }
 
-  override def beforeEach(): Unit = {
-<<<<<<< HEAD
-    database.truncateProjectTables(project)
-=======
-    database.truncate(project.id)
->>>>>>> 13c752e1
-  }
+  override def beforeEach(): Unit = database.truncateProjectTables(project)
+
   val importer = new BulkImport(project)
 
   "The ResetDataMutation" should "wipe all data" in {
