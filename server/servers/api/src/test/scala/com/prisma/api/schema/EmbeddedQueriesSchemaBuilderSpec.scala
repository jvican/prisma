--- conflicted
+++ resolved
@@ -21,11 +21,7 @@
         """
     }
 
-<<<<<<< HEAD
-    val schemaBuilder = SchemaBuilderImpl(project, capabilities = Set.empty)(testDependencies)
-=======
-    val schemaBuilder = SchemaBuilderImpl(project)(testDependencies, system)
->>>>>>> 71be5b3e
+    val schemaBuilder = SchemaBuilderImpl(project)(testDependencies)
     val schema        = SchemaRenderer.renderSchema(schemaBuilder.build())
 
     schema should not(include("type Query {"))
